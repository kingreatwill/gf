--- conflicted
+++ resolved
@@ -65,24 +65,19 @@
 	OPTION_ALLOWEMPTY
 )
 
-<<<<<<< HEAD
 // Table creates and returns a new ORM model.
 // The parameter <tables> can be more than one table names, like :
 // "user", "user u", "user, user_detail", "user u, user_detail ud"
-func (bs *dbBase) Table(tables string) *Model {
-=======
-// Table creates and returns a new model with given table.
-// The parameter <table> can be used with alias like "user as u" or "user u".
-// And also, the <table> can be multiple table names joined with char ',', like
-// "user, user_detail" or "user u, user_detail ud".
 func (bs *dbBase) Table(table string) *Model {
-	array := gstr.SplitAndTrim(table, " ")
-	array[0] = bs.db.quoteWord(bs.db.getPrefix() + array[0])
->>>>>>> 34ef0ea7
+	if !gstr.Contains(table, ",") {
+		array := gstr.SplitAndTrim(table, " ")
+		array[0] = bs.db.quoteWord(bs.db.getPrefix() + array[0])
+		table = gstr.Join(array, " ")
+	}
 	return &Model{
 		db:         bs.db,
 		tablesInit: table,
-		tables:     gstr.Join(array, " "),
+		tables:     table,
 		fields:     "*",
 		start:      -1,
 		offset:     -1,
@@ -91,33 +86,25 @@
 	}
 }
 
-<<<<<<< HEAD
 // From is alias of dbBase.Table.
 // See dbBase.Table.
-=======
-// From is alias of Table.
-// See Table.
->>>>>>> 34ef0ea7
 func (bs *dbBase) From(tables string) *Model {
 	return bs.db.Table(tables)
 }
 
-<<<<<<< HEAD
 // Table acts like dbBase.Table except it operates on transaction.
 // See dbBase.Table.
-func (tx *TX) Table(tables string) *Model {
-=======
-// Table creates and returns a new model with given table for transaction object.
-// More detail please see dbBase.Table.
 func (tx *TX) Table(table string) *Model {
-	array := gstr.SplitAndTrim(table, " ")
-	array[0] = tx.db.quoteWord(tx.db.getPrefix() + array[0])
->>>>>>> 34ef0ea7
+	if !gstr.Contains(table, ",") {
+		array := gstr.SplitAndTrim(table, " ")
+		array[0] = tx.db.quoteWord(tx.db.getPrefix() + array[0])
+		table = gstr.Join(array, " ")
+	}
 	return &Model{
 		db:         tx.db,
 		tx:         tx,
 		tablesInit: table,
-		tables:     gstr.Join(array, " "),
+		tables:     table,
 		fields:     "*",
 		start:      -1,
 		offset:     -1,
@@ -127,16 +114,11 @@
 }
 
 // From is alias of tx.Table.
-<<<<<<< HEAD
 // See tx.Table.
-=======
-// See Table.
->>>>>>> 34ef0ea7
 func (tx *TX) From(tables string) *Model {
 	return tx.Table(tables)
 }
 
-<<<<<<< HEAD
 // TX sets the transaction for current operation.
 func (m *Model) TX(tx *TX) *Model {
 	model := m.getModel()
@@ -147,10 +129,6 @@
 // Clone creates and returns a new model which is a clone of current model.
 // Note that it uses deep-copy for the clone.
 func (m *Model) Clone() *Model {
-=======
-// Clone creates and returns a new model, which is a deep copy of current model.
-func (md *Model) Clone() *Model {
->>>>>>> 34ef0ea7
 	newModel := (*Model)(nil)
 	if m.tx != nil {
 		newModel = m.tx.Table(m.tablesInit)
@@ -170,30 +148,17 @@
 	return newModel
 }
 
-<<<<<<< HEAD
 // Master marks the following operation on master node.
 func (m *Model) Master() *Model {
 	model := m.getModel()
-=======
-// Master marks this database operation will be implemented on the master node.
-func (md *Model) Master() *Model {
-	model := md.getModel()
->>>>>>> 34ef0ea7
 	model.linkType = gLINK_TYPE_MASTER
 	return model
 }
 
-<<<<<<< HEAD
 // Slave marks the following operation on slave node.
 // Note that it makes sense only if there's any slave node configured.
 func (m *Model) Slave() *Model {
 	model := m.getModel()
-=======
-// Slave marks this database operation will be implemented on the slave node.
-// Note that this makes sense only if there's any slave node in the database configuration.
-func (md *Model) Slave() *Model {
-	model := md.getModel()
->>>>>>> 34ef0ea7
 	model.linkType = gLINK_TYPE_SLAVE
 	return model
 }
@@ -219,51 +184,33 @@
 	}
 }
 
-<<<<<<< HEAD
 // LeftJoin does "LEFT JOIN ... ON ..." statement on the model.
-func (m *Model) LeftJoin(joinTable string, on string) *Model {
-	model := m.getModel()
-	model.tables += fmt.Sprintf(" LEFT JOIN %s ON (%s)", joinTable, on)
+func (m *Model) LeftJoin(table string, on string) *Model {
+	model := m.getModel()
+	array := gstr.SplitAndTrim(table, " ")
+	array[0] = m.db.quoteWord(m.db.getPrefix() + array[0])
+	table = gstr.Join(array, " ")
+	model.tables += fmt.Sprintf(" LEFT JOIN %s ON (%s)", table, on)
 	return model
 }
 
 // RightJoin does "RIGHT JOIN ... ON ..." statement on the model.
-func (m *Model) RightJoin(joinTable string, on string) *Model {
-	model := m.getModel()
-	model.tables += fmt.Sprintf(" RIGHT JOIN %s ON (%s)", joinTable, on)
+func (m *Model) RightJoin(table string, on string) *Model {
+	model := m.getModel()
+	array := gstr.SplitAndTrim(table, " ")
+	array[0] = m.db.quoteWord(m.db.getPrefix() + array[0])
+	table = gstr.Join(array, " ")
+	model.tables += fmt.Sprintf(" RIGHT JOIN %s ON (%s)", table, on)
 	return model
 }
 
 // InnerJoin does "INNER JOIN ... ON ..." statement on the model.
-func (m *Model) InnerJoin(joinTable string, on string) *Model {
-	model := m.getModel()
-	model.tables += fmt.Sprintf(" INNER JOIN %s ON (%s)", joinTable, on)
-=======
-// 链式操作，左联表
-func (md *Model) LeftJoin(table string, on string) *Model {
-	model := md.getModel()
+func (m *Model) InnerJoin(table string, on string) *Model {
+	model := m.getModel()
 	array := gstr.SplitAndTrim(table, " ")
-	array[0] = md.db.quoteWord(md.db.getPrefix() + array[0])
-	model.tables += fmt.Sprintf(" LEFT JOIN %s ON (%s)", gstr.Join(array, " "), on)
-	return model
-}
-
-// 链式操作，右联表
-func (md *Model) RightJoin(table string, on string) *Model {
-	model := md.getModel()
-	array := gstr.SplitAndTrim(table, " ")
-	array[0] = md.db.quoteWord(md.db.getPrefix() + array[0])
-	model.tables += fmt.Sprintf(" RIGHT JOIN %s ON (%s)", gstr.Join(array, " "), on)
-	return model
-}
-
-// 链式操作，内联表
-func (md *Model) InnerJoin(table string, on string) *Model {
-	model := md.getModel()
-	array := gstr.SplitAndTrim(table, " ")
-	array[0] = md.db.quoteWord(md.db.getPrefix() + array[0])
-	model.tables += fmt.Sprintf(" INNER JOIN %s ON (%s)", gstr.Join(array, " "), on)
->>>>>>> 34ef0ea7
+	array[0] = m.db.quoteWord(m.db.getPrefix() + array[0])
+	table = gstr.Join(array, " ")
+	model.tables += fmt.Sprintf(" INNER JOIN %s ON (%s)", table, on)
 	return model
 }
 
@@ -376,6 +323,11 @@
 // GroupBy sets the "GROUP BY" statement for the model.
 func (m *Model) GroupBy(groupBy string) *Model {
 	model := m.getModel()
+	if !gstr.Contains(groupBy, ",") {
+		array := strings.Split(groupBy, " ")
+		array[0] = m.db.quoteWord(array[0])
+		groupBy = strings.Join(array, " ")
+	}
 	model.groupBy = groupBy
 	return model
 }
@@ -383,9 +335,12 @@
 // OrderBy sets the "ORDER BY" statement for the model.
 func (m *Model) OrderBy(orderBy string) *Model {
 	model := m.getModel()
-	array := strings.Split(orderBy, " ")
-	array[0] = m.db.quoteWord(array[0])
-	model.orderBy = strings.Join(array, " ")
+	if !gstr.Contains(orderBy, ",") {
+		array := strings.Split(orderBy, " ")
+		array[0] = m.db.quoteWord(array[0])
+		orderBy = strings.Join(array, " ")
+	}
+	model.orderBy = orderBy
 	return model
 }
 
@@ -505,18 +460,11 @@
 }
 
 // filterDataForInsertOrUpdate does filter feature with data for inserting/updating operations.
-<<<<<<< HEAD
 // Note that, it does not filter list item, which is also type of map, for "omit empty" feature.
 func (m *Model) filterDataForInsertOrUpdate(data interface{}) interface{} {
 	if list, ok := m.data.(List); ok {
 		for k, item := range list {
 			list[k] = m.doFilterDataMapForInsertOrUpdate(item, false)
-=======
-func (md *Model) filterDataForInsertOrUpdate(data interface{}) interface{} {
-	if list, ok := md.data.(List); ok {
-		for k, m := range list {
-			list[k] = md.doFilterDataMapForInsertOrUpdate(m, false)
->>>>>>> 34ef0ea7
 		}
 		return list
 	} else if item, ok := m.data.(Map); ok {
