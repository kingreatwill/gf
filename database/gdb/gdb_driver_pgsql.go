// Copyright GoFrame Author(https://goframe.org). All Rights Reserved.
//
// This Source Code Form is subject to the terms of the MIT License.
// If a copy of the MIT was not distributed with this file,
// You can obtain one at https://github.com/gogf/gf.
//
// Note:
// 1. It needs manually import: _ "github.com/lib/pq"
// 2. It does not support Save/Replace features.
// 3. It does not support LastInsertId.

package gdb

import (
	"context"
	"database/sql"
	"fmt"
	"strings"

	"github.com/gogf/gf/errors/gerror"
	"github.com/gogf/gf/internal/intlog"
	"github.com/gogf/gf/text/gstr"

	"github.com/gogf/gf/text/gregex"
)

// DriverPgsql is the driver for postgresql database.
type DriverPgsql struct {
	*Core
}

// New creates and returns a database object for postgresql.
// It implements the interface of gdb.Driver for extra database driver installation.
func (d *DriverPgsql) New(core *Core, node *ConfigNode) (DB, error) {
	return &DriverPgsql{
		Core: core,
	}, nil
}

// Open creates and returns a underlying sql.DB object for pgsql.
func (d *DriverPgsql) Open(config *ConfigNode) (*sql.DB, error) {
	var source string
	if config.LinkInfo != "" {
		source = config.LinkInfo
	} else {
		source = fmt.Sprintf(
			"user=%s password=%s host=%s port=%s dbname=%s sslmode=disable",
			config.User, config.Pass, config.Host, config.Port, config.Name,
		)
	}
	intlog.Printf("Open: %s", source)
	if db, err := sql.Open("postgres", source); err == nil {
		return db, nil
	} else {
		return nil, err
	}
}

// FilteredLinkInfo retrieves and returns filtered `linkInfo` that can be using for
// logging or tracing purpose.
func (d *DriverPgsql) FilteredLinkInfo() string {
	linkInfo := d.GetConfig().LinkInfo
	if linkInfo == "" {
		return ""
	}
	s, _ := gregex.ReplaceString(
		`(.+?)\s*password=(.+)\s*host=(.+)`,
		`$1 password=xxx host=$3`,
		linkInfo,
	)
	return s
}

// GetChars returns the security char for this type of database.
func (d *DriverPgsql) GetChars() (charLeft string, charRight string) {
	return "\"", "\""
}

// HandleSqlBeforeCommit deals with the sql string before commits it to underlying sql driver.
func (d *DriverPgsql) HandleSqlBeforeCommit(ctx context.Context, link Link, sql string, args []interface{}) (string, []interface{}) {
	var index int
	// Convert place holder char '?' to string "$x".
	sql, _ = gregex.ReplaceStringFunc("\\?", sql, func(s string) string {
		index++
		return fmt.Sprintf("$%d", index)
	})
	sql, _ = gregex.ReplaceString(` LIMIT (\d+),\s*(\d+)`, ` LIMIT $2 OFFSET $1`, sql)
	return sql, args
}

// Tables retrieves and returns the tables of current schema.
// It's mainly used in cli tool chain for automatically generating the models.
func (d *DriverPgsql) Tables(ctx context.Context, schema ...string) (tables []string, err error) {
	var result Result
	link, err := d.SlaveLink(schema...)
	if err != nil {
		return nil, err
	}
	query := "SELECT TABLENAME FROM PG_TABLES WHERE SCHEMANAME = 'public' ORDER BY TABLENAME"
	if len(schema) > 0 && schema[0] != "" {
		query = fmt.Sprintf("SELECT TABLENAME FROM PG_TABLES WHERE SCHEMANAME = '%s' ORDER BY TABLENAME", schema[0])
	}
	result, err = d.DoGetAll(ctx, link, query)
	if err != nil {
		return
	}
	for _, m := range result {
		for _, v := range m {
			tables = append(tables, v.String())
		}
	}
	return
}

// TableFields retrieves and returns the fields information of specified table of current schema.
//
// Also see DriverMysql.TableFields.
func (d *DriverPgsql) TableFields(ctx context.Context, table string, schema ...string) (fields map[string]*TableField, err error) {
	charL, charR := d.GetChars()
	table = gstr.Trim(table, charL+charR)
	if gstr.Contains(table, " ") {
		return nil, gerror.New("function TableFields supports only single table operations")
	}
	table, _ = gregex.ReplaceString("\"", "", table)
	useSchema := d.db.GetSchema()
	if len(schema) > 0 && schema[0] != "" {
		useSchema = schema[0]
	}
<<<<<<< HEAD
	v, _ := internalCache.GetOrSetFunc(
		fmt.Sprintf(`pgsql_table_fields_%s_%s@group:%s`, table, checkSchema, d.GetGroup()),
		func() (interface{}, error) {
			var (
				result Result
				link   *sql.DB
			)
			link, err = d.db.GetSlave(checkSchema)
			if err != nil {
				return nil, err
			}
			structureSql := fmt.Sprintf(`
SELECT a.attname AS field, t.typname AS type,b.description as comment FROM pg_class c, pg_attribute a 
=======
	tableFieldsCacheKey := fmt.Sprintf(
		`pgsql_table_fields_%s_%s@group:%s`,
		table, useSchema, d.GetGroup(),
	)
	v := tableFieldsMap.GetOrSetFuncLock(tableFieldsCacheKey, func() interface{} {
		var (
			result       Result
			link, err    = d.SlaveLink(useSchema)
			structureSql = fmt.Sprintf(`
SELECT a.attname AS field, t.typname AS type FROM pg_class c, pg_attribute a 
>>>>>>> eb723e47
LEFT OUTER JOIN pg_description b ON a.attrelid=b.objoid AND a.attnum = b.objsubid,pg_type t
WHERE c.relname = '%s' and a.attnum > 0 and a.attrelid = c.oid and a.atttypid = t.oid 
ORDER BY a.attnum`,
				strings.ToLower(table),
			)
<<<<<<< HEAD
			structureSql, _ = gregex.ReplaceString(`[\n\r\s]+`, " ", gstr.Trim(structureSql))
			result, err = d.db.DoGetAll(link, structureSql)
			if err != nil {
				return nil, err
			}

			fields = make(map[string]*TableField)
			for i, m := range result {
				fields[m["field"].String()] = &TableField{
					Index: i,
					Name:  m["field"].String(),
					Type:  m["type"].String(),
					Comment: m["comment"].String(),
				}
=======
		)
		if err != nil {
			return nil
		}
		structureSql, _ = gregex.ReplaceString(`[\n\r\s]+`, " ", gstr.Trim(structureSql))
		result, err = d.DoGetAll(ctx, link, structureSql)
		if err != nil {
			return nil
		}
		fields = make(map[string]*TableField)
		for i, m := range result {
			fields[m["field"].String()] = &TableField{
				Index: i,
				Name:  m["field"].String(),
				Type:  m["type"].String(),
>>>>>>> eb723e47
			}
		}
		return fields
	})
	if v != nil {
		fields = v.(map[string]*TableField)
	}
	return
}<|MERGE_RESOLUTION|>--- conflicted
+++ resolved
@@ -126,21 +126,6 @@
 	if len(schema) > 0 && schema[0] != "" {
 		useSchema = schema[0]
 	}
-<<<<<<< HEAD
-	v, _ := internalCache.GetOrSetFunc(
-		fmt.Sprintf(`pgsql_table_fields_%s_%s@group:%s`, table, checkSchema, d.GetGroup()),
-		func() (interface{}, error) {
-			var (
-				result Result
-				link   *sql.DB
-			)
-			link, err = d.db.GetSlave(checkSchema)
-			if err != nil {
-				return nil, err
-			}
-			structureSql := fmt.Sprintf(`
-SELECT a.attname AS field, t.typname AS type,b.description as comment FROM pg_class c, pg_attribute a 
-=======
 	tableFieldsCacheKey := fmt.Sprintf(
 		`pgsql_table_fields_%s_%s@group:%s`,
 		table, useSchema, d.GetGroup(),
@@ -150,29 +135,12 @@
 			result       Result
 			link, err    = d.SlaveLink(useSchema)
 			structureSql = fmt.Sprintf(`
-SELECT a.attname AS field, t.typname AS type FROM pg_class c, pg_attribute a 
->>>>>>> eb723e47
+SELECT a.attname AS field, t.typname AS type,b.description as comment FROM pg_class c, pg_attribute a 
 LEFT OUTER JOIN pg_description b ON a.attrelid=b.objoid AND a.attnum = b.objsubid,pg_type t
 WHERE c.relname = '%s' and a.attnum > 0 and a.attrelid = c.oid and a.atttypid = t.oid 
 ORDER BY a.attnum`,
 				strings.ToLower(table),
 			)
-<<<<<<< HEAD
-			structureSql, _ = gregex.ReplaceString(`[\n\r\s]+`, " ", gstr.Trim(structureSql))
-			result, err = d.db.DoGetAll(link, structureSql)
-			if err != nil {
-				return nil, err
-			}
-
-			fields = make(map[string]*TableField)
-			for i, m := range result {
-				fields[m["field"].String()] = &TableField{
-					Index: i,
-					Name:  m["field"].String(),
-					Type:  m["type"].String(),
-					Comment: m["comment"].String(),
-				}
-=======
 		)
 		if err != nil {
 			return nil
@@ -185,10 +153,10 @@
 		fields = make(map[string]*TableField)
 		for i, m := range result {
 			fields[m["field"].String()] = &TableField{
-				Index: i,
-				Name:  m["field"].String(),
-				Type:  m["type"].String(),
->>>>>>> eb723e47
+				Index:   i,
+				Name:    m["field"].String(),
+				Type:    m["type"].String(),
+				Comment: m["comment"].String(),
 			}
 		}
 		return fields
