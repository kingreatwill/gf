// Copyright 2017 gf Author(https://github.com/gogf/gf). All Rights Reserved.
//
// This Source Code Form is subject to the terms of the MIT License.
// If a copy of the MIT was not distributed with this file,
// You can obtain one at https://github.com/gogf/gf.

<<<<<<< HEAD
// Package gcrc32 provides API for CRC32 encryption/decryption algorithm.
=======
// Package gcrc32 provides useful API for CRC32 encryption algorithms.
>>>>>>> 33b24eba
package gcrc32

import (
	"github.com/gogf/gf/g/util/gconv"
	"hash/crc32"
)

<<<<<<< HEAD
// Encrypt encrypts bytes <v> using CRC32 algorithm.
func Encrypt(v []byte) uint32 {
	return crc32.ChecksumIEEE(v)
}

// EncryptString encrypts string <v> using CRC32 algorithm.
=======
// Encrypt encrypts any type of variable using CRC32 algorithms.
// It uses gconv package to convert <v> to its bytes type.
func Encrypt(v interface{}) uint32 {
	return crc32.ChecksumIEEE(gconv.Bytes(v))
}

// Deprecated.
>>>>>>> 33b24eba
func EncryptString(v string) uint32 {
    return crc32.ChecksumIEEE([]byte(v))
}

<<<<<<< HEAD
// Alias of Encrypt.
=======
>>>>>>> 33b24eba
// Deprecated.
func EncryptBytes(v []byte) uint32 {
    return Encrypt(v)
}<|MERGE_RESOLUTION|>--- conflicted
+++ resolved
@@ -4,11 +4,7 @@
 // If a copy of the MIT was not distributed with this file,
 // You can obtain one at https://github.com/gogf/gf.
 
-<<<<<<< HEAD
-// Package gcrc32 provides API for CRC32 encryption/decryption algorithm.
-=======
 // Package gcrc32 provides useful API for CRC32 encryption algorithms.
->>>>>>> 33b24eba
 package gcrc32
 
 import (
@@ -16,14 +12,6 @@
 	"hash/crc32"
 )
 
-<<<<<<< HEAD
-// Encrypt encrypts bytes <v> using CRC32 algorithm.
-func Encrypt(v []byte) uint32 {
-	return crc32.ChecksumIEEE(v)
-}
-
-// EncryptString encrypts string <v> using CRC32 algorithm.
-=======
 // Encrypt encrypts any type of variable using CRC32 algorithms.
 // It uses gconv package to convert <v> to its bytes type.
 func Encrypt(v interface{}) uint32 {
@@ -31,16 +19,11 @@
 }
 
 // Deprecated.
->>>>>>> 33b24eba
 func EncryptString(v string) uint32 {
     return crc32.ChecksumIEEE([]byte(v))
 }
 
-<<<<<<< HEAD
-// Alias of Encrypt.
-=======
->>>>>>> 33b24eba
 // Deprecated.
 func EncryptBytes(v []byte) uint32 {
-    return Encrypt(v)
+    return crc32.ChecksumIEEE(v)
 }