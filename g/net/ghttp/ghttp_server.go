// Copyright 2017 gf Author(https://gitee.com/johng/gf). All Rights Reserved.
//
// This Source Code Form is subject to the terms of the MIT License.
// If a copy of the MIT was not distributed with this file,
// You can obtain one at https://gitee.com/johng/gf.

package ghttp

import (
    "os"
    "sync"
    "errors"
    "strings"
    "reflect"
    "runtime"
    "net/http"
    "gitee.com/johng/gf/g/os/glog"
    "gitee.com/johng/gf/g/os/gproc"
    "gitee.com/johng/gf/g/os/gcache"
    "gitee.com/johng/gf/g/util/gconv"
    "gitee.com/johng/gf/g/container/gmap"
    "gitee.com/johng/gf/g/container/gtype"
    "gitee.com/johng/gf/g/container/gqueue"
    "gitee.com/johng/gf/g/os/gspath"
    "gitee.com/johng/gf/g/os/genv"
    "github.com/gorilla/websocket"
    "gitee.com/johng/gf/g/os/gtime"
    "time"
    "gitee.com/johng/gf/g/os/gfile"
)

const (
    SERVER_STATUS_STOPPED      = 0               // Server状态：停止
    SERVER_STATUS_RUNNING      = 1               // Server状态：运行
    HOOK_BEFORE_SERVE          = "BeforeServe"
    HOOK_AFTER_SERVE           = "AfterServe"
    HOOK_BEFORE_OUTPUT         = "BeforeOutput"
    HOOK_AFTER_OUTPUT          = "AfterOutput"
    HOOK_BEFORE_CLOSE          = "BeforeClose"
    HOOK_AFTER_CLOSE           = "AfterClose"
)
const (
    gHTTP_METHODS              = "GET,PUT,POST,DELETE,PATCH,HEAD,CONNECT,OPTIONS,TRACE"
    gDEFAULT_SERVER            = "default"
    gDEFAULT_DOMAIN            = "default"
    gDEFAULT_METHOD            = "ALL"
    gROUTE_REGISTER_HANDLER    = 1
    gROUTE_REGISTER_OBJECT     = 2
    gROUTE_REGISTER_CONTROLLER = 3
)

// ghttp.Server结构体
type Server struct {
    // 基本属性变量
    name             string                   // 服务名称，方便识别
    paths            *gspath.SPath            // 静态文件检索对象(类似nginx tryfile功能)
    config           ServerConfig             // 配置对象
    servers          []*gracefulServer        // 底层http.Server列表
    methodsMap       map[string]struct{}      // 所有支持的HTTP Method(初始化时自动填充)
    servedCount      *gtype.Int               // 已经服务的请求数(4-8字节，不考虑溢出情况)，同时作为请求ID
    closeQueue       *gqueue.Queue            // 请求结束的关闭队列(存放的是需要异步关闭处理的*Request对象)
    // 服务注册相关
    serveTree        map[string]interface{}   // 所有注册的服务回调函数(路由表，树型结构，哈希表+链表优先级匹配)
    hooksTree        map[string]interface{}   // 所有注册的事件回调函数(路由表，树型结构，哈希表+链表优先级匹配)
    serveCache       *gcache.Cache            // 服务注册路由内存缓存
    hooksCache       *gcache.Cache            // 事件回调路由内存缓存
    routesMap        map[string]string        // 已经注册的路由及对应的注册方法文件地址(用以路由重复注册判断)
    // 自定义状态码回调
    hsmu             sync.RWMutex             // status handler互斥锁
    statusHandlerMap map[string]HandlerFunc   // 不同状态码下的注册处理方法(例如404状态时的处理方法)
    // SESSION
    sessions         *gcache.Cache            // Session内存缓存
    // Logger
    logger           *glog.Logger             // 日志管理对象
}

// 路由对象
type Router struct {
    Uri      string       // 注册时的pattern - uri
    Method   string       // 注册时的pattern - method
    Domain   string       // 注册时的pattern - domain
    RegRule  string       // 路由规则解析后对应的正则表达式
    RegNames []string     // 路由规则解析后对应的变量名称数组
    Priority int          // 优先级，用于链表排序，值越大优先级越高
}

// pattern与回调函数的绑定map
type handlerMap  map[string]*handlerItem

// http回调函数注册信息
type handlerItem struct {
    rtype    int          // 注册方式
    ctype    reflect.Type // 控制器类型(反射类型)
    fname    string       // 回调方法名称
    faddr    HandlerFunc  // 准确的执行方法内存地址(与以上两个参数二选一)
    finit    HandlerFunc  // 初始化请求回调方法(执行对象注册方式下有效)
    fshut    HandlerFunc  // 完成请求回调方法(执行对象注册方式下有效)
    router   *Router      // 注册时绑定的路由对象
}

// 根据特定URL.Path解析后的路由检索结果项
type handlerParsedItem struct {
    handler  *handlerItem         // 路由注册项
    values   map[string][]string  // 特定URL.Path的Router解析参数
}

// HTTP注册函数
type HandlerFunc func(r *Request)

// 文件描述符map
type listenerFdMap map[string]string


// Server表，用以存储和检索名称与Server对象之间的关联关系
var serverMapping    = gmap.NewStringInterfaceMap()

// 正常运行的Server数量，如果没有运行、失败或者全部退出，那么该值为0
var serverRunning    = gtype.NewInt()

// Web Socket默认配置
var wsUpgrader       = websocket.Upgrader{}

// Web Server已完成服务事件通道，当有事件时表示服务完成，当前进程退出
var doneChan         = make(chan struct{}, 1000)

// 用于服务进程初始化，只能初始化一次，采用“懒初始化”(在server运行时才初始化)
var serverProcInited = gtype.NewBool()

// Web Server进程初始化.
// 注意该方法不能放置于包初始化方法init中，不使用ghttp.Server的功能便不能初始化对应的协程goroutine逻辑.
func serverProcInit() {
    if serverProcInited.Val() {
        return
    }
    serverProcInited.Set(true)
    // 如果是完整重启，那么需要等待主进程销毁后，才开始执行监听，防止端口冲突
    if genv.Get(gADMIN_ACTION_RESTART_ENVKEY) != "" {
        if p, e := os.FindProcess(gproc.PPid()); e == nil {
            p.Kill()
            p.Wait()
        } else {
            glog.Error(e)
        }
    }

    // 信号量管理操作监听
    go handleProcessSignal()
    // 异步监听进程间消息
    go handleProcessMessage()
}

// 获取/创建一个默认配置的HTTP Server(默认监听端口是80)
// 单例模式，请保证name的唯一性
func GetServer(name...interface{}) (*Server) {
    sname := gDEFAULT_SERVER
    if len(name) > 0 {
        sname = gconv.String(name[0])
    }
    if s := serverMapping.Get(sname); s != nil {
        return s.(*Server)
    }
    s := &Server {
        name             : sname,
        paths            : gspath.New(),
        servers          : make([]*gracefulServer, 0),
        methodsMap       : make(map[string]struct{}),
        statusHandlerMap : make(map[string]HandlerFunc),
        serveTree        : make(map[string]interface{}),
        hooksTree        : make(map[string]interface{}),
        serveCache       : gcache.New(),
        hooksCache       : gcache.New(),
        routesMap        : make(map[string]string),
        sessions         : gcache.New(),
        servedCount      : gtype.NewInt(),
        closeQueue       : gqueue.New(),
        logger           : glog.New(),
    }
<<<<<<< HEAD
=======
    s.logger.SetStdPrint(false)
>>>>>>> d1b0a570
    for _, v := range strings.Split(gHTTP_METHODS, ",") {
        s.methodsMap[v] = struct{}{}
    }
    // 初始化时使用默认配置
    s.SetConfig(defaultServerConfig)
    // 记录到全局ServerMap中
    serverMapping.Set(sname, s)
    return s
}

// 作为守护协程异步执行(当同一进程中存在多个Web Server时，需要采用这种方式执行)
// 需要结合Wait方式一起使用
func (s *Server) Start() error {
    // 服务进程初始化，只会初始化一次
    serverProcInit()

    // 当前Web Server状态判断
    if s.Status() == SERVER_STATUS_RUNNING {
        return errors.New("server is already running")
    }

    // 如果设置了静态文件目录，那么优先按照静态文件目录进行检索，其次是当前可执行文件工作目录；
    // 并且如果是开发环境，默认也会添加main包的源码目录路径做为二级检索。
    if s.config.ServerRoot != "" {
        s.paths.Set(s.config.ServerRoot)
    }
    s.paths.Add(gfile.SelfDir())
    if p := gfile.MainPkgPath(); gfile.Exists(p) {
        s.paths.Add(p)
    }

    // 底层http server配置
    if s.config.Handler == nil {
        s.config.Handler = http.HandlerFunc(s.defaultHttpHandle)
    }
    // 不允许访问的路由注册
    if s.config.DenyRoutes != nil {
        for _, v := range s.config.DenyRoutes {
            s.BindHookHandler(v, HOOK_BEFORE_SERVE, func(r *Request) {
                r.Response.WriteStatus(403)
                r.Exit()
            })
        }
    }
    // gzip压缩文件类型
    //if s.config.GzipContentTypes != nil {
    //    for _, v := range s.config.GzipContentTypes {
    //        s.gzipMimesMap[v] = struct{}{}
    //    }
    //}

    // 启动http server
    reloaded := false
    fdMapStr := genv.Get(gADMIN_ACTION_RELOAD_ENVKEY)
    if len(fdMapStr) > 0 {
        sfm := bufferToServerFdMap([]byte(fdMapStr))
        if v, ok := sfm[s.name]; ok {
            s.startServer(v)
            reloaded = true
        }
    }
    if !reloaded {
        s.startServer(nil)
    }

    // 如果是子进程，那么服务开启后通知父进程销毁
    if gproc.IsChild() {
        gtime.SetTimeout(2*time.Second, func() {
            gproc.Send(gproc.PPid(), []byte("exit"), gADMIN_GPROC_COMM_GROUP)
        })
    }

    // 开启异步关闭队列处理循环
    s.startCloseQueueLoop()
    return nil
}

// 阻塞执行监听
func (s *Server) Run() error {
    if err := s.Start(); err != nil {
        return err
    }
    // 阻塞等待服务执行完成
    <- doneChan

    glog.Printfln("%d: all servers shutdown", gproc.Pid())
    return nil
}


// 阻塞等待所有Web Server停止，常用于多Web Server场景，以及需要将Web Server异步运行的场景
// 这是一个与进程相关的方法
func Wait() {
    // 阻塞等待服务执行完成
    <- doneChan

    glog.Printfln("%d: all servers shutdown", gproc.Pid())
}


// 开启底层Web Server执行
func (s *Server) startServer(fdMap listenerFdMap) {
    var httpsEnabled bool
    if len(s.config.HTTPSCertPath) > 0 && len(s.config.HTTPSKeyPath) > 0 {
        // ================
        // HTTPS
        // ================
        if len(s.config.HTTPSAddr) == 0 {
            if len(s.config.Addr) > 0 {
                s.config.HTTPSAddr = s.config.Addr
                s.config.Addr      = ""
            } else {
                s.config.HTTPSAddr = gDEFAULT_HTTPS_ADDR
            }
        }
        httpsEnabled = len(s.config.HTTPSAddr) > 0
        var array []string
        if v, ok := fdMap["https"]; ok && len(v) > 0 {
            array = strings.Split(v, ",")
        } else {
            array = strings.Split(s.config.HTTPSAddr, ",")
        }
        for _, v := range array {
            if len(v) == 0 {
                continue
            }
            fd    := 0
            addr  := v
            array := strings.Split(v, "#")
            if len(array) > 1 {
                addr = array[0]
                // windows系统不支持文件描述符传递socket通信平滑交接，因此只能完整重启
                if runtime.GOOS != "windows" {
                    fd = gconv.Int(array[1])
                }
            }
            if fd > 0 {
                s.servers = append(s.servers, s.newGracefulServer(addr, fd))
            } else {
                s.servers = append(s.servers, s.newGracefulServer(addr))
            }
            s.servers[len(s.servers) - 1].isHttps = true
        }
    }
    // ================
    // HTTP
    // ================
    // 当HTTPS服务未启用时，默认HTTP地址才会生效
    if !httpsEnabled && len(s.config.Addr) == 0 {
        s.config.Addr = gDEFAULT_HTTP_ADDR
    }
    var array []string
    if v, ok := fdMap["http"]; ok && len(v) > 0 {
        array = strings.Split(v, ",")
    } else {
        array = strings.Split(s.config.Addr, ",")
    }
    for _, v := range array {
        if len(v) == 0 {
            continue
        }
        fd    := 0
        addr  := v
        array := strings.Split(v, "#")
        if len(array) > 1 {
            addr = array[0]
            // windows系统不支持文件描述符传递socket通信平滑交接，因此只能完整重启
            if runtime.GOOS != "windows" {
                fd = gconv.Int(array[1])
            }
        }
        if fd > 0 {
            s.servers = append(s.servers, s.newGracefulServer(addr, fd))
        } else {
            s.servers = append(s.servers, s.newGracefulServer(addr))
        }
    }
    // 开始执行异步监听
    for _, v := range s.servers {
        go func(server *gracefulServer) {
            serverRunning.Add(1)
            err := (error)(nil)
            if server.isHttps {
                err = server.ListenAndServeTLS(s.config.HTTPSCertPath, s.config.HTTPSKeyPath)
            } else {
                err = server.ListenAndServe()
            }
            serverRunning.Add(-1)
            // 如果非关闭错误，那么提示报错，否则认为是正常的服务关闭操作
            if err != nil && !strings.EqualFold(http.ErrServerClosed.Error(), err.Error()) {
                glog.Error(err)
            }
            // 如果所有异步的Server都已经停止，并且没有在管理操作(重启/关闭)进行中，那么主Server就可以退出了
            if serverRunning.Val() < 1 && serverProcessStatus.Val() == 0 {
                doneChan <- struct{}{}
            }
        }(v)
    }
}

// 获取当前服务器的状态
func (s *Server) Status() int {
    // 当全局运行的Web Server数量为0时表示所有Server都是停止状态
    if serverRunning.Val() == 0 {
        return SERVER_STATUS_STOPPED
    }
    // 只要有一个Server处于运行状态，那么都表示运行状态
    for _, v := range s.servers {
        if v.status == SERVER_STATUS_RUNNING {
            return SERVER_STATUS_RUNNING
        }
    }
    return SERVER_STATUS_STOPPED
}

// 获取当前监听的文件描述符信息，构造成map返回
func (s *Server) getListenerFdMap() map[string]string {
    m := map[string]string {
        "https" : "",
        "http"  : "",
    }
    // s.servers是从HTTPS到HTTP优先级遍历，解析的时候也应当按照这个顺序读取fd
    for _, v := range s.servers {
        str := v.addr + "#" + gconv.String(v.Fd()) + ","
        if v.isHttps {
            m["https"] += str
        } else {
            m["http"]  += str
        }
    }
    // 去掉末尾的","号
    if len(m["https"]) > 0 {
        m["https"] = m["https"][0 : len(m["https"]) - 1]
    }
    if len(m["http"]) > 0 {
        m["http"] = m["http"][0 : len(m["http"]) - 1]
    }

    return m
}<|MERGE_RESOLUTION|>--- conflicted
+++ resolved
@@ -175,10 +175,7 @@
         closeQueue       : gqueue.New(),
         logger           : glog.New(),
     }
-<<<<<<< HEAD
-=======
     s.logger.SetStdPrint(false)
->>>>>>> d1b0a570
     for _, v := range strings.Split(gHTTP_METHODS, ",") {
         s.methodsMap[v] = struct{}{}
     }
