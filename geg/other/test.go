--- conflicted
+++ resolved
@@ -1,13 +1,5 @@
 package main
 
-<<<<<<< HEAD
-import "fmt"
-
-func main() {
-    var a []int
-    a = append(a, 1)
-    fmt.Println(a)
-=======
 import (
     "fmt"
     "math"
@@ -15,5 +7,4 @@
 
 func main() {
     fmt.Println(int(math.MaxInt64))
->>>>>>> e78c6060
 }