--- conflicted
+++ resolved
@@ -12,21 +12,10 @@
 	"github.com/gogf/gf/container/gmap"
 	"github.com/gogf/gf/container/gvar"
 	"github.com/gogf/gf/net/gipv4"
-<<<<<<< HEAD
-	"go.opentelemetry.io/otel"
-	"go.opentelemetry.io/otel/baggage"
-=======
-	"github.com/gogf/gf/text/gstr"
->>>>>>> 80248e9a
 	"go.opentelemetry.io/otel/label"
 	"go.opentelemetry.io/otel/trace"
 	"os"
 	"strings"
-)
-
-const (
-	commonLabelHostname   = "hostname"
-	commonLabelIpIntranet = "ip.intranet"
 )
 
 const (
@@ -44,9 +33,8 @@
 // ip.intranet, hostname.
 func CommonLabels() []label.KeyValue {
 	return []label.KeyValue{
-<<<<<<< HEAD
-		label.String(commonLabelHostname, hostname),
-		label.String(commonLabelIpIntranet, intranetIpStr),
+		label.String(tracingCommonKeyIpHostname, hostname),
+		label.String(tracingCommonKeyIpIntranet, intranetIpStr),
 	}
 }
 
@@ -55,22 +43,6 @@
 	return GetTraceId(ctx) != ""
 }
 
-// Tracer is a short function for retrieve Tracer.
-func Tracer(name ...string) trace.Tracer {
-	tracerName := ""
-	if len(name) > 0 {
-		tracerName = name[0]
-	}
-	return otel.Tracer(tracerName)
-}
-
-=======
-		label.String(tracingCommonKeyIpIntranet, gstr.Join(intranetIps, ",")),
-		label.String(tracingCommonKeyIpHostname, hostname),
-	}
-}
-
->>>>>>> 80248e9a
 // GetTraceId retrieves and returns TraceId from context.
 // It returns an empty string is tracing feature is not activated.
 func GetTraceId(ctx context.Context) string {
